--- conflicted
+++ resolved
@@ -1,3 +1,4 @@
+
 import { useState, useEffect } from "react";
 import { Card, CardContent, CardHeader, CardTitle } from "@/components/ui/card";
 import { Progress } from "@/components/ui/progress";
@@ -5,9 +6,9 @@
 import { useAuth } from "@/hooks/useAuth";
 import { useActiveUser } from "@/contexts/ActiveUserContext";
 import { usePreferences } from "@/contexts/PreferencesContext";
-import { debug, info, warn, error } from "@/utils/logging";
-import { format, parseISO, addDays } from "date-fns"; // Import format, parseISO, and addDays from date-fns
-import { calculateFoodEntryNutrition } from "@/utils/nutritionCalculations"; // Import the new utility function
+import { debug, info, warn, error } from '@/utils/logging';
+import { format, parseISO, addDays } from 'date-fns'; // Import format, parseISO, and addDays from date-fns
+import { calculateFoodEntryNutrition } from '@/utils/nutritionCalculations'; // Import the new utility function
 import {
   getGoalsForDate,
   getFoodEntriesForDate,
@@ -19,43 +20,13 @@
 } from "@/services/dailyProgressService";
 import { FoodEntry } from "@/types/food"; // Import FoodEntry from src/types/food
 
-const DailyProgress = ({
-  selectedDate,
-  refreshTrigger,
-}: {
-  selectedDate: string;
-  refreshTrigger?: number;
-}) => {
-  const { user } = useAuth();
-  const { activeUserId } = useActiveUser();
-  const { loggingLevel } = usePreferences();
-  debug(
-    loggingLevel,
-    "DailyProgress: Component rendered for date:",
-    selectedDate,
-  );
-
-  const [dailyGoals, setDailyGoals] = useState({
-    calories: 2000,
-    protein: 150,
-    carbs: 250,
-    fat: 67,
-  });
-  const [dailyIntake, setDailyIntake] = useState({
-    calories: 0,
-    protein: 0,
-    carbs: 0,
-    fat: 0,
-  });
-  const [exerciseCalories, setExerciseCalories] = useState(0);
-  const [stepsCalories, setStepsCalories] = useState(0);
-  const [dailySteps, setDailySteps] = useState(0);
-  const [loading, setLoading] = useState(true);
-
-<<<<<<< HEAD
-  const currentUserId = activeUserId || user?.id;
-  debug(loggingLevel, "DailyProgress: Current user ID:", currentUserId);
-=======
+
+const DailyProgress = ({ selectedDate, refreshTrigger }: { selectedDate: string; refreshTrigger?: number }) => {
+ const { user } = useAuth();
+ const { activeUserId } = useActiveUser();
+ const { loggingLevel } = usePreferences();
+ debug(loggingLevel, "DailyProgress: Component rendered for date:", selectedDate);
+
  const { water_display_unit } = usePreferences(); // Add water_display_unit from preferences
 
  // Helper functions for unit conversion
@@ -90,104 +61,36 @@
  const [stepsCalories, setStepsCalories] = useState(0);
  const [dailySteps, setDailySteps] = useState(0);
  const [loading, setLoading] = useState(true);
->>>>>>> a723c49f
-
-  useEffect(() => {
-    debug(
-      loggingLevel,
-      "DailyProgress: currentUserId, selectedDate, refreshTrigger useEffect triggered.",
-      { currentUserId, selectedDate, refreshTrigger },
-    );
-    if (currentUserId) {
-      loadGoalsAndIntake();
-    }
-
-    const handleRefresh = () => {
-      info(
-        loggingLevel,
-        "DailyProgress: Received refresh event, triggering data reload.",
-      );
-      loadGoalsAndIntake();
-    };
-
-    window.addEventListener("foodDiaryRefresh", handleRefresh);
-    window.addEventListener("measurementsRefresh", handleRefresh);
-
-    return () => {
-      window.removeEventListener("foodDiaryRefresh", handleRefresh);
-      window.removeEventListener("measurementsRefresh", handleRefresh);
-    };
-  }, [currentUserId, selectedDate, refreshTrigger, loggingLevel]);
-
-  // Convert steps to calories (roughly 0.04 calories per step for average person)
-  const convertStepsToCalories = (steps: number): number => {
-    debug(loggingLevel, "DailyProgress: Converting steps to calories:", steps);
-    return Math.round(steps * 0.04);
-  };
-
-  const loadGoalsAndIntake = async () => {
-    info(
-      loggingLevel,
-      "DailyProgress: Loading goals and intake for date:",
-      selectedDate,
-    );
-    try {
-      setLoading(true);
-
-<<<<<<< HEAD
-      // Use the database function to get goals for the selected date
-      debug(loggingLevel, "DailyProgress: Fetching goals...");
-      const goalsData = await getGoalsForDate(selectedDate);
-      info(
-        loggingLevel,
-        "DailyProgress: Goals loaded successfully:",
-        goalsData,
-      );
-      setDailyGoals({
-        calories: goalsData.calories || 2000,
-        protein: goalsData.protein || 150,
-        carbs: goalsData.carbs || 250,
-        fat: goalsData.fat || 67,
-      });
-
-      // Load daily intake from food entries
-      debug(
-        loggingLevel,
-        "DailyProgress: Fetching food entries for intake calculation...",
-      );
-      try {
-        const entriesData = await getFoodEntriesForDate(selectedDate);
-        info(
-          loggingLevel,
-          `DailyProgress: Fetched ${entriesData.length} food entries for intake.`,
-        );
-        const totals = entriesData.reduce(
-          (acc, entry) => {
-            const nutrition = calculateFoodEntryNutrition(entry);
-            acc.calories += nutrition.calories;
-            acc.protein += nutrition.protein;
-            acc.carbs += nutrition.carbs;
-            acc.fat += nutrition.fat;
-            return acc;
-          },
-          { calories: 0, protein: 0, carbs: 0, fat: 0 },
-        );
-
-        info(loggingLevel, "DailyProgress: Daily intake calculated:", totals);
-        setDailyIntake({
-          calories: Math.round(totals.calories),
-          protein: Math.round(totals.protein),
-          carbs: Math.round(totals.carbs),
-          fat: Math.round(totals.fat),
-        });
-      } catch (err: any) {
-        error(
-          loggingLevel,
-          "DailyProgress: Error loading food entries for intake:",
-          err,
-        );
-      }
-=======
+
+ const currentUserId = activeUserId || user?.id;
+ debug(loggingLevel, "DailyProgress: Current user ID:", currentUserId);
+
+ useEffect(() => {
+   debug(loggingLevel, "DailyProgress: currentUserId, selectedDate, refreshTrigger useEffect triggered.", { currentUserId, selectedDate, refreshTrigger });
+   if (currentUserId) {
+     loadGoalsAndIntake();
+   }
+
+   const handleRefresh = () => {
+     info(loggingLevel, "DailyProgress: Received refresh event, triggering data reload.");
+     loadGoalsAndIntake();
+   };
+
+   window.addEventListener('foodDiaryRefresh', handleRefresh);
+   window.addEventListener('measurementsRefresh', handleRefresh);
+
+   return () => {
+     window.removeEventListener('foodDiaryRefresh', handleRefresh);
+     window.removeEventListener('measurementsRefresh', handleRefresh);
+   };
+ }, [currentUserId, selectedDate, refreshTrigger, loggingLevel]);
+
+ // Convert steps to calories (roughly 0.04 calories per step for average person)
+ const convertStepsToCalories = (steps: number): number => {
+   debug(loggingLevel, "DailyProgress: Converting steps to calories:", steps);
+   return Math.round(steps * 0.04);
+ };
+
  const loadGoalsAndIntake = async () => {
    info(loggingLevel, "DailyProgress: Loading goals and intake for date:", selectedDate);
    try {
@@ -231,226 +134,154 @@
      } catch (err: any) {
        error(loggingLevel, 'DailyProgress: Error loading food entries for intake:', err);
      }
->>>>>>> a723c49f
-
-      // Load exercise calories burned
-      debug(loggingLevel, "DailyProgress: Fetching exercise entries...");
-      try {
-        const exerciseData = await getExerciseEntriesForDate(selectedDate);
-        info(
-          loggingLevel,
-          `DailyProgress: Fetched ${exerciseData.length} exercise entries.`,
-        );
-        const totalExerciseCalories = exerciseData.reduce(
-          (sum, entry) => sum + Number(entry.calories_burned),
-          0,
-        );
-        info(
-          loggingLevel,
-          "DailyProgress: Total exercise calories burned:",
-          totalExerciseCalories,
-        );
-        setExerciseCalories(totalExerciseCalories);
-      } catch (err: any) {
-        error(
-          loggingLevel,
-          "DailyProgress: Error loading exercise entries:",
-          err,
-        );
-        setExerciseCalories(0);
-      }
-
-      // Load daily steps from body measurements
-      debug(loggingLevel, "DailyProgress: Fetching daily steps...");
-      try {
-        const stepsData = await getCheckInMeasurementsForDate(selectedDate);
-        if (stepsData && stepsData.steps) {
-          info(
-            loggingLevel,
-            "DailyProgress: Daily steps loaded:",
-            stepsData.steps,
-          );
-          setDailySteps(stepsData.steps);
-          const stepsCaloriesBurned = convertStepsToCalories(
-            Number(stepsData.steps),
-          );
-          info(
-            loggingLevel,
-            "DailyProgress: Calories burned from steps:",
-            stepsCaloriesBurned,
-          );
-          setStepsCalories(stepsCaloriesBurned);
-        } else {
-          info(loggingLevel, "DailyProgress: No daily steps found.");
-          setDailySteps(0);
-          setStepsCalories(0);
-        }
-      } catch (err: any) {
-        error(loggingLevel, "DailyProgress: Error loading daily steps:", err);
-        setDailySteps(0);
-        setStepsCalories(0);
-      }
-      info(
-        loggingLevel,
-        "DailyProgress: Goals and intake loaded successfully.",
-      );
-    } catch (err: any) {
-      error(loggingLevel, "DailyProgress: Error in loadGoalsAndIntake:", err);
-    } finally {
-      setLoading(false);
-      debug(loggingLevel, "DailyProgress: Loading state set to false.");
-    }
-  };
-
-  if (loading) {
-    debug(loggingLevel, "DailyProgress: Displaying loading message.");
-    return <div>Loading daily progress...</div>;
-  }
-
-  // Calculate net calories (food calories - exercise calories - steps calories)
-  // Calculate total calories burned: prioritize exerciseCalories if present, otherwise use stepsCalories.
-  // This prevents double-counting when both active calories and steps are recorded.
-  let totalCaloriesBurned = 0;
-  if (exerciseCalories > 0) {
-    totalCaloriesBurned = Math.round(Number(exerciseCalories));
-    info(
-      loggingLevel,
-      "DailyProgress: Prioritizing Active Calories for total burned:",
-      totalCaloriesBurned,
-    );
-  } else {
-    totalCaloriesBurned = Math.round(Number(stepsCalories));
-    info(
-      loggingLevel,
-      "DailyProgress: No Active Calories, using Step Calories for total burned:",
-      totalCaloriesBurned,
-    );
-  }
-  const netCalories = Math.round(dailyIntake.calories) - totalCaloriesBurned;
-  const caloriesRemaining = dailyGoals.calories - netCalories;
-  const calorieProgress = Math.max(
-    0,
-    (netCalories / dailyGoals.calories) * 100,
-  );
-  debug(loggingLevel, "DailyProgress: Calculated progress values:", {
-    totalCaloriesBurned,
-    netCalories,
-    caloriesRemaining,
-    calorieProgress,
-  });
-
-  info(loggingLevel, "DailyProgress: Rendering daily progress card.");
-  return (
-    <Card className="h-full">
-      <CardHeader className="pb-2">
-        <CardTitle className="flex items-center space-x-2 text-base">
-          <Target className="w-4 h-4 text-green-500" />
-          <span className="dark:text-slate-300">Daily Calorie Goal</span>
-        </CardTitle>
-      </CardHeader>
-      <CardContent className="pb-4">
-        <div className="space-y-4">
-          {/* Calorie Circle - Reduced size */}
-          <div className="flex items-center justify-center">
-            <div className="relative w-32 h-32">
-              <svg
-                className="w-32 h-32 transform -rotate-90"
-                viewBox="0 0 36 36"
-              >
-                <path
-                  className="text-gray-200"
-                  stroke="currentColor"
-                  strokeWidth="3"
-                  fill="transparent"
-                  d="M18 2.0845 a 15.9155 15.9155 0 0 1 0 31.831 a 15.9155 15.9155 0 0 1 0 -31.831"
-                />
-                <path
-                  className="text-green-500"
-                  stroke="currentColor"
-                  strokeWidth="3"
-                  fill="transparent"
-                  strokeDasharray={`${Math.min(calorieProgress, 100)}, 100`}
-                  d="M18 2.0845 a 15.9155 15.9155 0 0 1 0 31.831 a 15.9155 15.9155 0 0 1 0 -31.831"
-                />
-              </svg>
-              <div className="absolute inset-0 flex flex-col items-center justify-center">
-                <div className="text-xl font-bold text-gray-900 dark:text-gray-50">
-                  {Math.round(caloriesRemaining)}
-                </div>
-                <div className="text-xs text-gray-500 dark:text-gray-400">
-                  remaining
-                </div>
-              </div>
-            </div>
-          </div>
-
-          {/* Calorie Breakdown - Compact */}
-          <div className="grid grid-cols-3 gap-2 text-center text-sm">
-            <div className="space-y-1">
-              <div className="text-lg font-bold text-green-600">
-                {Math.round(dailyIntake.calories)}
-              </div>
-              <div className="text-xs text-gray-500">eaten</div>
-            </div>
-            <div className="space-y-1">
-              <div className="text-lg font-bold text-orange-600">
-                {totalCaloriesBurned}
-              </div>
-              <div className="text-xs text-gray-500">burned</div>
-            </div>
-            <div className="space-y-1">
-              <div className="text-lg font-bold text-gray-900">
-                {dailyGoals.calories}
-              </div>
-              <div className="text-xs text-gray-500">goal</div>
-            </div>
-          </div>
-
-          {/* Calories Burned Breakdown - More compact */}
-          {(exerciseCalories > 0 || stepsCalories > 0) && (
-            <div className="text-center p-2 bg-blue-50 rounded-lg space-y-1">
-              <div className="text-sm font-medium text-blue-700">
-                Calories Burned Breakdown
-              </div>
-              {exerciseCalories > 0 && (
-                <div className="text-xs text-blue-600">
-                  Exercise: {Math.round(exerciseCalories)} cal
-                </div>
-              )}
-              {stepsCalories > 0 && (
-                <div className="text-xs text-blue-600 flex items-center justify-center gap-1">
-                  <Zap className="w-3 h-3" />
-                  Steps: {dailySteps.toLocaleString()} = {stepsCalories} cal
-                </div>
-              )}
-            </div>
-          )}
-
-          {/* Net Calories Display - Compact */}
-          <div className="text-center p-2 dark:bg-gray-900 dark:text-white light:text-gray-700 bg-gray-50 rounded-lg">
-            <div className="text-sm font-medium  ">
-              Net Calories: {Math.round(netCalories)}
-            </div>
-            <div className="text-xs ">
-              {Math.round(dailyIntake.calories)} eaten - {totalCaloriesBurned}{" "}
-              burned
-            </div>
-          </div>
-
-<<<<<<< HEAD
-          {/* Progress Bar - Compact */}
-          <div className="space-y-1">
-            <div className="flex justify-between text-xs">
-              <span>Daily Progress</span>
-              <span>{Math.round(calorieProgress)}%</span>
-            </div>
-            <Progress value={calorieProgress} className="h-2" />
-          </div>
-        </div>
-      </CardContent>
-    </Card>
-  );
-=======
+
+     // Load exercise calories burned
+     debug(loggingLevel, "DailyProgress: Fetching exercise entries...");
+     try {
+       const exerciseData = await getExerciseEntriesForDate(selectedDate);
+       info(loggingLevel, `DailyProgress: Fetched ${exerciseData.length} exercise entries.`);
+       const totalExerciseCalories = exerciseData.reduce((sum, entry) => sum + Number(entry.calories_burned), 0);
+       info(loggingLevel, "DailyProgress: Total exercise calories burned:", totalExerciseCalories);
+       setExerciseCalories(totalExerciseCalories);
+     } catch (err: any) {
+       error(loggingLevel, 'DailyProgress: Error loading exercise entries:', err);
+       setExerciseCalories(0);
+     }
+
+     // Load daily steps from body measurements
+     debug(loggingLevel, "DailyProgress: Fetching daily steps...");
+     try {
+       const stepsData = await getCheckInMeasurementsForDate(selectedDate);
+       if (stepsData && stepsData.steps) {
+         info(loggingLevel, "DailyProgress: Daily steps loaded:", stepsData.steps);
+         setDailySteps(stepsData.steps);
+         const stepsCaloriesBurned = convertStepsToCalories(Number(stepsData.steps));
+         info(loggingLevel, "DailyProgress: Calories burned from steps:", stepsCaloriesBurned);
+         setStepsCalories(stepsCaloriesBurned);
+       } else {
+         info(loggingLevel, "DailyProgress: No daily steps found.");
+         setDailySteps(0);
+         setStepsCalories(0);
+       }
+     } catch (err: any) {
+       error(loggingLevel, 'DailyProgress: Error loading daily steps:', err);
+       setDailySteps(0);
+       setStepsCalories(0);
+     }
+     info(loggingLevel, "DailyProgress: Goals and intake loaded successfully.");
+   } catch (err: any) {
+     error(loggingLevel, 'DailyProgress: Error in loadGoalsAndIntake:', err);
+   } finally {
+     setLoading(false);
+     debug(loggingLevel, "DailyProgress: Loading state set to false.");
+   }
+ };
+
+ if (loading) {
+   debug(loggingLevel, "DailyProgress: Displaying loading message.");
+   return <div>Loading daily progress...</div>;
+ }
+
+ // Calculate net calories (food calories - exercise calories - steps calories)
+ // Calculate total calories burned: prioritize exerciseCalories if present, otherwise use stepsCalories.
+ // This prevents double-counting when both active calories and steps are recorded.
+ let totalCaloriesBurned = 0;
+ if (exerciseCalories > 0) {
+   totalCaloriesBurned = Math.round(Number(exerciseCalories));
+   info(loggingLevel, "DailyProgress: Prioritizing Active Calories for total burned:", totalCaloriesBurned);
+ } else {
+   totalCaloriesBurned = Math.round(Number(stepsCalories));
+   info(loggingLevel, "DailyProgress: No Active Calories, using Step Calories for total burned:", totalCaloriesBurned);
+ }
+ const netCalories = Math.round(dailyIntake.calories) - totalCaloriesBurned;
+ const caloriesRemaining = dailyGoals.calories - netCalories;
+ const calorieProgress = Math.max(0, (netCalories / dailyGoals.calories) * 100);
+ debug(loggingLevel, "DailyProgress: Calculated progress values:", { totalCaloriesBurned, netCalories, caloriesRemaining, calorieProgress });
+
+ info(loggingLevel, "DailyProgress: Rendering daily progress card.");
+ return (
+   <Card className="h-full">
+     <CardHeader className="pb-2">
+       <CardTitle className="flex items-center space-x-2 text-base">
+         <Target className="w-4 h-4 text-green-500" />
+         <span>Daily Calorie Goal</span>
+       </CardTitle>
+     </CardHeader>
+     <CardContent className="pb-4">
+       <div className="space-y-4">
+         {/* Calorie Circle - Reduced size */}
+         <div className="flex items-center justify-center">
+           <div className="relative w-32 h-32">
+             <svg className="w-32 h-32 transform -rotate-90" viewBox="0 0 36 36">
+               <path
+                 className="text-gray-200"
+                 stroke="currentColor"
+                 strokeWidth="3"
+                 fill="transparent"
+                 d="M18 2.0845 a 15.9155 15.9155 0 0 1 0 31.831 a 15.9155 15.9155 0 0 1 0 -31.831"
+               />
+               <path
+                 className="text-green-500"
+                 stroke="currentColor"
+                 strokeWidth="3"
+                 fill="transparent"
+                 strokeDasharray={`${Math.min(calorieProgress, 100)}, 100`}
+                 d="M18 2.0845 a 15.9155 15.9155 0 0 1 0 31.831 a 15.9155 15.9155 0 0 1 0 -31.831"
+               />
+             </svg>
+             <div className="absolute inset-0 flex flex-col items-center justify-center">
+               <div className="text-xl font-bold text-gray-900 dark:text-gray-50">{Math.round(caloriesRemaining)}</div>
+               <div className="text-xs text-gray-500 dark:text-gray-400">remaining</div>
+             </div>
+           </div>
+         </div>
+
+         {/* Calorie Breakdown - Compact */}
+         <div className="grid grid-cols-3 gap-2 text-center text-sm">
+           <div className="space-y-1">
+             <div className="text-lg font-bold text-green-600">{Math.round(dailyIntake.calories)}</div>
+             <div className="text-xs text-gray-500">eaten</div>
+           </div>
+           <div className="space-y-1">
+             <div className="text-lg font-bold text-orange-600">{totalCaloriesBurned}</div>
+             <div className="text-xs text-gray-500">burned</div>
+           </div>
+           <div className="space-y-1">
+             <div className="text-lg font-bold text-gray-900">{dailyGoals.calories}</div>
+             <div className="text-xs text-gray-500">goal</div>
+           </div>
+         </div>
+
+         {/* Calories Burned Breakdown - More compact */}
+         {(exerciseCalories > 0 || stepsCalories > 0) && (
+           <div className="text-center p-2 bg-blue-50 rounded-lg space-y-1">
+             <div className="text-sm font-medium text-blue-700">
+               Calories Burned Breakdown
+             </div>
+             {exerciseCalories > 0 && (
+               <div className="text-xs text-blue-600">
+                 Exercise: {Math.round(exerciseCalories)} cal
+               </div>
+             )}
+             {stepsCalories > 0 && (
+               <div className="text-xs text-blue-600 flex items-center justify-center gap-1">
+                 <Zap className="w-3 h-3" />
+                 Steps: {dailySteps.toLocaleString()} = {stepsCalories} cal
+               </div>
+             )}
+           </div>
+         )}
+
+         {/* Net Calories Display - Compact */}
+         <div className="text-center p-2 bg-gray-50 rounded-lg">
+           <div className="text-sm font-medium text-gray-700">
+             Net Calories: {Math.round(netCalories)}
+           </div>
+           <div className="text-xs text-gray-600">
+             {Math.round(dailyIntake.calories)} eaten - {totalCaloriesBurned} burned
+           </div>
+         </div>
+
          {/* Progress Bar - Compact */}
          <div className="space-y-1">
            <div className="flex justify-between text-xs">
@@ -464,7 +295,6 @@
      </CardContent>
    </Card>
  );
->>>>>>> a723c49f
 };
 
 export default DailyProgress;