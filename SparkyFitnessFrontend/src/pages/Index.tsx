import SparkyChat from "@/components/SparkyChat";
import { usePreferences } from "@/contexts/PreferencesContext";
import { debug, info, warn, error } from "@/utils/logging";
import { apiCall } from "@/services/api";
import { useState, useEffect, useMemo, useCallback } from "react";
import { Tabs, TabsContent, TabsList, TabsTrigger } from "@/components/ui/tabs";
import { Button } from "@/components/ui/button";
import FoodDiary from "@/components/FoodDiary";
import FoodDatabaseManager from "@/components/FoodDatabaseManager";
import ExerciseDatabaseManager from "@/components/ExerciseDatabaseManager";
import { ExerciseInPreset } from "@/types/workout"; // Import PresetExercise
import Reports from "@/components/Reports";
import AddComp from "@/components/AddComp";
import CheckIn from "@/components/CheckIn";
import Settings from "@/components/Settings";
import GoalsSettings from "@/components/GoalsSettings"; // Import GoalsSettings
import ThemeToggle from "@/components/ThemeToggle";
import ProfileSwitcher from "@/components/ProfileSwitcher";
import { useAuth } from "@/hooks/useAuth";
import { useActiveUser } from "@/contexts/ActiveUserContext";
import GlobalNotificationIcon from "@/components/GlobalNotificationIcon";
import {
  Home,
  Activity, // Used for Check-In
  BarChart3,
  Utensils, // Used for Foods
  Settings as SettingsIcon,
  LogOut,
  Dumbbell, // Used for Exercises
  Target, // Used for Goals
  Shield,
  X, // Add X here for the close icon
} from "lucide-react";
import { LucideIcon } from "lucide-react"; // Import LucideIcon
import { toast } from "@/hooks/use-toast";
import AuthenticationSettings from "@/pages/Admin/AuthenticationSettings";
import BackupSettings from "@/pages/Admin/BackupSettings";
import UserManagement from "@/pages/Admin/UserManagement"; // Import UserManagement
import axios from "axios";
import StartPage from "@/components/Onboarding/StartPage";
import { getOnboardingStatus } from "@/services/onboardingService";

interface AddCompItem {
  value: string;
  label: string;
  icon: LucideIcon;
}

interface IndexProps {
  onShowAboutDialog: () => void;
}

const Index: React.FC<IndexProps> = ({ onShowAboutDialog }) => {
  const { user, signOut, loading: authLoading } = useAuth();
  const {
    isActingOnBehalf,
    hasPermission,
    hasWritePermission,
    activeUserName,
  } = useActiveUser();
  const { loggingLevel } = usePreferences();
  debug(loggingLevel, "Index: Component rendered.");

  const [needsOnboarding, setNeedsOnboarding] = useState(false);
  const [isCheckingStatus, setIsCheckingStatus] = useState(true);

  const [appVersion, setAppVersion] = useState("Loading...");
  const [isAddCompOpen, setIsAddCompOpen] = useState(false);
  const [exercisesToLogFromPreset, setExercisesToLogFromPreset] = useState<
    ExerciseInPreset[] | undefined
  >(undefined);

  useEffect(() => {
    const fetchVersion = async () => {
      try {
        const response = await axios.get("/api/version/current");
        setAppVersion(response.data.version);
      } catch (err) {
        console.error("Error fetching app version for footer:", err);
        setAppVersion("Error");
      }
    };
    fetchVersion();
  }, []);

  const { formatDateInUserTimezone } = usePreferences();
  const [selectedDate, setSelectedDate] = useState(
    formatDateInUserTimezone(new Date(), "yyyy-MM-dd")
  );
  const [activeTab, setActiveTab] = useState<string>("");
  const [foodDiaryRefreshTrigger, setFoodDiaryRefreshTrigger] = useState(0);

  useEffect(() => {
    debug(loggingLevel, "Index: Setting up foodDiaryRefresh event listener.");
    const handleRefresh = () => {
      info(
        loggingLevel,
        "Index: Received foodDiaryRefresh event, triggering refresh."
      );
      setFoodDiaryRefreshTrigger((prev) => prev + 1);
    };

    window.addEventListener("foodDiaryRefresh", handleRefresh);
    return () => {
      debug(
        loggingLevel,
        "Index: Cleaning up foodDiaryRefresh event listener."
      );
      window.removeEventListener("foodDiaryRefresh", handleRefresh);
    };
  }, [loggingLevel]);

  const handleSignOut = async () => {
    info(loggingLevel, "Index: Attempting to sign out.");
    try {
      await signOut();
      toast({
        title: "Success",
        description: "Signed out successfully",
      });
    } catch (err) {
      error(loggingLevel, "Index: Sign out error:", err);
      toast({
        title: "Error",
        description: "Failed to sign out",
        variant: "destructive",
      });
    }
  };

  const [displayName, setDisplayName] = useState("");

  useEffect(() => {
    const checkOnboardingStatus = async () => {
      if (authLoading || !user) {
        if (!authLoading && !user) {
          setIsCheckingStatus(false);
        }
        return;
      }

      setIsCheckingStatus(true);
      try {
        const profile = await apiCall(`/auth/profiles`, {
          suppress404Toast: true,
        });
        setDisplayName(profile?.full_name || user.email || "");

        const { onboardingComplete } = await getOnboardingStatus();

        setNeedsOnboarding(!onboardingComplete);
      } catch (err) {
        error(
          loggingLevel,
          "Index: Error fetching profile or onboarding status:",
          err
        );
        setNeedsOnboarding(false);
      } finally {
        setIsCheckingStatus(false);
      }
    };

    checkOnboardingStatus();
  }, [user, authLoading, loggingLevel]);

  const addCompItems: AddCompItem[] = useMemo(() => {
    const items: AddCompItem[] = [];
    if (!isActingOnBehalf) {
      items.push(
        { value: "checkin", label: "Check-In", icon: Activity },
        { value: "foods", label: "Foods", icon: Utensils },
        { value: "exercises", label: "Exercises", icon: Dumbbell },
        { value: "goals", label: "Goals", icon: Target }
      );
    } else {
      if (hasWritePermission("checkin")) {
        items.push({ value: "checkin", label: "Check-In", icon: Activity });
      }
    }
    return items;
  }, [isActingOnBehalf, hasWritePermission]);

  const availableMobileTabs = useMemo(() => {
    debug(loggingLevel, "Index: Calculating available tabs in mobile view.", {
      isActingOnBehalf,
      hasPermission,
      hasWritePermission,
      isAddCompOpen,
    });
    const mobileTabs = [];
    if (!isActingOnBehalf) {
      mobileTabs.push(
        { value: "home", label: "Diary", icon: Home },
        { value: "reports", label: "Reports", icon: BarChart3 },
        { value: "Add", label: "Add", icon: isAddCompOpen ? X : Home },
        { value: "settings", label: "Settings", icon: SettingsIcon }
      );
    } else {
      if (hasWritePermission("calorie")) {
        mobileTabs.push({ value: "home", label: "Diary", icon: Home });
      }
      if (hasWritePermission("checkin")) {
        mobileTabs.push({
          value: "checkin",
          label: "Check-In",
          icon: Activity,
        });
      }
      if (hasPermission("reports")) {
        mobileTabs.push({
          value: "reports",
          label: "Reports",
          icon: BarChart3,
        });
      }
    }
    if (user?.role === "admin") {
      mobileTabs.push({ value: "admin", label: "Admin", icon: Shield });
    }
    return mobileTabs;
  }, [
    isActingOnBehalf,
    hasPermission,
    hasWritePermission,
    loggingLevel,
    user?.role,
    isAddCompOpen,
  ]);

  const availableTabs = useMemo(() => {
    debug(loggingLevel, "Index: Calculating available tabs.", {
      isActingOnBehalf,
      hasPermission,
      hasWritePermission,
    });
    const tabs = [];
    if (!isActingOnBehalf) {
      tabs.push(
        { value: "home", label: "Diary", icon: Home },
        { value: "checkin", label: "Check-In", icon: Activity },
        { value: "reports", label: "Reports", icon: BarChart3 },
        { value: "foods", label: "Foods", icon: Utensils },
        { value: "exercises", label: "Exercises", icon: Dumbbell },
        { value: "goals", label: "Goals", icon: Target },
        { value: "settings", label: "Settings", icon: SettingsIcon }
      );
    } else {
      if (hasWritePermission("calorie")) {
        tabs.push({ value: "home", label: "Diary", icon: Home });
      }
      if (hasWritePermission("checkin")) {
        tabs.push({ value: "checkin", label: "Check-In", icon: Activity });
      }
      if (hasPermission("reports")) {
        tabs.push({ value: "reports", label: "Reports", icon: BarChart3 });
      }
    }
    if (user?.role === "admin") {
      tabs.push({ value: "admin", label: "Admin", icon: Shield });
    }
    return tabs;
  }, [
    isActingOnBehalf,
    hasPermission,
    hasWritePermission,
    loggingLevel,
    user?.role,
  ]);

  useEffect(() => {
    if (user && availableTabs.length > 0 && !activeTab) {
      setActiveTab("home");
    } else if (availableTabs.length === 0 && activeTab) {
      setActiveTab("");
    }
  }, [availableTabs, activeTab, user]);

  useEffect(() => {
    if (user && availableMobileTabs.length > 0 && !activeTab) {
      setActiveTab("home");
    } else if (availableMobileTabs.length === 0 && activeTab) {
      setActiveTab("");
    }
  }, [availableMobileTabs, activeTab, user]);

  const handleNavigateFromAddComp = useCallback(
    (value: string) => {
      info(loggingLevel, `Index: Navigating to ${value} from AddComp.`);
      setActiveTab(value);
      setIsAddCompOpen(false);
    },
    [loggingLevel]
  );

  const getGridClass = (count: number) => {
    switch (count) {
      case 1:
        return "grid-cols-1";
      case 2:
        return "grid-cols-2";
      case 3:
        return "grid-cols-3";
      case 4:
        return "grid-cols-4";
      case 5:
        return "grid-cols-5";
      case 6:
        return "grid-cols-6";
      case 7:
        return "grid-cols-7";
      case 8:
        return "grid-cols-8";
      default:
        return "grid-cols-7";
    }
  };

  const gridClass = getGridClass(availableTabs.length);
  const mobileGridClass = getGridClass(availableMobileTabs.length);

  if (isCheckingStatus) {
    return (
      <div className="min-h-screen bg-black flex items-center justify-center">
        <p className="text-xl text-white">Loading...</p>
      </div>
    );
  }

  if (needsOnboarding) {
    return <StartPage onOnboardingComplete={() => setNeedsOnboarding(false)} />;
  }

  return (
    <div className="min-h-screen bg-background">
      <div className="container mx-auto px-2 sm:px-4 py-4 sm:py-8">
        <div className="flex justify-between items-center mb-6">
          <div className="flex items-center gap-3">
            <img
              src="/images/SparkyFitness.png"
              alt="SparkyFitness Logo"
              className="h-12 w-auto"
            />
            <h1 className="text-xl sm:text-2xl font-bold text-foreground dark:text-slate-300">
              SparkyFitness
            </h1>
          </div>
          <div className="flex items-center gap-2">
            <ProfileSwitcher />
            <span className="text-sm text-muted-foreground hidden sm:inline">
              Welcome {isActingOnBehalf ? activeUserName : displayName}
            </span>
<<<<<<< HEAD
=======

            <GlobalNotificationIcon />
>>>>>>> 9a0ecdc5
            <ThemeToggle />
            <Button
              variant="outline"
              size="sm"
              onClick={handleSignOut}
              className="flex items-center gap-2"
            >
              <LogOut className="h-4 w-4" />
              <span className="hidden sm:inline dark:text-slate-300">
                Sign Out
              </span>
            </Button>
          </div>
        </div>

        <Tabs
          value={activeTab}
          onValueChange={(value) => {
            if (value === "Add") {
              setIsAddCompOpen((prev) => !prev);
            } else {
              setIsAddCompOpen(false);
              setActiveTab(value);
            }
          }}
          className="space-y-6"
        >
          <TabsList className={`hidden sm:grid w-full gap-1 ${gridClass}`}>
            {availableTabs.map(({ value, label, icon: Icon }) => (
              <TabsTrigger
                key={value}
                value={value}
                className="flex items-center gap-2 hover:bg-slate-200 dark:hover:bg-slate-900"
              >
                <Icon className="h-4 w-4" />
                <span>{label}</span>
              </TabsTrigger>
            ))}
          </TabsList>

          <TabsList
            className={`grid w-full gap-1 fixed bottom-0 left-0 right-0 sm:hidden bg-background border-t py-2 px-2 h-14 z-50 ${mobileGridClass}`}
          >
            {availableMobileTabs.map(({ value, label, icon: Icon }) => (
              <TabsTrigger
                key={value}
                value={value}
                className="flex flex-col items-center gap-1 py-2"
              >
                <Icon className="h-8 w-8" />
              </TabsTrigger>
            ))}
          </TabsList>

          <div className="pb-16 sm:pb-0">
            <TabsContent value="home" className="space-y-6">
              <FoodDiary
                selectedDate={selectedDate}
                onDateChange={setSelectedDate}
                refreshTrigger={foodDiaryRefreshTrigger}
                initialExercisesToLog={exercisesToLogFromPreset}
                onExercisesLogged={() => setExercisesToLogFromPreset(undefined)}
              />
            </TabsContent>
            <TabsContent value="checkin" className="space-y-6">
              <CheckIn />
            </TabsContent>
            <TabsContent value="reports" className="space-y-6">
              <Reports />
            </TabsContent>
            <TabsContent value="foods" className="space-y-6">
              <FoodDatabaseManager />
            </TabsContent>
            <TabsContent value="exercises" className="space-y-6">
              <ExerciseDatabaseManager
                onPresetExercisesSelected={setExercisesToLogFromPreset}
              />
            </TabsContent>
            <TabsContent value="goals" className="space-y-6">
              <GoalsSettings />
            </TabsContent>
            <TabsContent value="settings" className="space-y-6">
              <Settings onShowAboutDialog={onShowAboutDialog} />
            </TabsContent>
            {user?.role === "admin" && (
              <TabsContent value="admin" className="space-y-6">
                <div className="flex flex-col space-y-4">
                  <AuthenticationSettings />
                  <BackupSettings />
                  <UserManagement />
                </div>
              </TabsContent>
            )}
          </div>
        </Tabs>

        <SparkyChat />
      </div>

      <AddComp
        isVisible={isAddCompOpen}
        onClose={() => setIsAddCompOpen(false)}
        items={addCompItems}
        onNavigate={handleNavigateFromAddComp}
      />

      <footer className="hidden sm:block text-center text-muted-foreground text-sm py-4">
        <p className="cursor-pointer underline" onClick={onShowAboutDialog}>
          SparkyFitness v{appVersion}
        </p>
      </footer>
    </div>
  );
};

export default Index;<|MERGE_RESOLUTION|>--- conflicted
+++ resolved
@@ -350,11 +350,8 @@
             <span className="text-sm text-muted-foreground hidden sm:inline">
               Welcome {isActingOnBehalf ? activeUserName : displayName}
             </span>
-<<<<<<< HEAD
-=======
 
             <GlobalNotificationIcon />
->>>>>>> 9a0ecdc5
             <ThemeToggle />
             <Button
               variant="outline"
@@ -369,7 +366,7 @@
             </Button>
           </div>
         </div>
-
+            
         <Tabs
           value={activeTab}
           onValueChange={(value) => {
