import React, { useState, useEffect } from 'react';
import { Button } from "@/components/ui/button";
import { Input } from "@/components/ui/input";
import { Label } from "@/components/ui/label";
import { toast } from "@/hooks/use-toast";
import { apiCall } from '@/services/api';
import { useAuth } from "@/hooks/useAuth";
import TooltipWarning from './TooltipWarning';

const GarminConnectSettings: React.FC<{ onStatusChange: () => void }> = ({ onStatusChange }) => {
  const { user } = useAuth();
  const [garminEmail, setGarminEmail] = useState('');
  const [garminPassword, setGarminPassword] = useState('');
  const [garminMfaCode, setGarminMfaCode] = useState('');
  const [garminClientState, setGarminClientState] = useState(null);
  const [showGarminMfaInput, setShowGarminMfaInput] = useState(false);
  const [garminData, setGarminData] = useState({ steps: null, weight: null });
  const [loading, setLoading] = useState(false);
  const [isGarminLinked, setIsGarminLinked] = useState(false);
  const [hasInitialGarminCheckRun, setHasInitialGarminCheckRun] = useState(false);
  const [garminStatus, setGarminStatus] = useState({ isLinked: false, lastUpdated: null, tokenExpiresAt: null });


  const fetchGarminStatus = async () => {
    if (!user) return;
    try {
      console.log('Fetching Garmin status...');
      const response = await apiCall('/integrations/garmin/status');
      console.log('Garmin status response:', response);
      setGarminStatus(response);
      setIsGarminLinked(response.isLinked);
      console.log('isGarminLinked after fetch:', response.isLinked);
    } catch (error) {
      console.error('Failed to fetch Garmin status:', error);
      setGarminStatus({ isLinked: false, lastUpdated: null, tokenExpiresAt: null });
      setIsGarminLinked(false);
    }
  };

  useEffect(() => {
    fetchGarminStatus();
  }, [user]);

  const syncGarminData = async () => {
    if (!user) return;
    setLoading(true);
    try {
      // Fetch daily summary (for steps)
      const today = new Date().toISOString().split('T')[0]; // YYYY-MM-DD
      const dailySummaryResponse = await apiCall(`/integrations/garmin/sync/daily_summary`, {
        method: 'POST',
        body: JSON.stringify({ date: today }),
      });
      if (dailySummaryResponse && dailySummaryResponse.data && dailySummaryResponse.data.steps) {
        setGarminData(prevState => ({ ...prevState, steps: dailySummaryResponse.data.steps }));
      }

      // Fetch body composition (for weight)
      const bodyCompResponse = await apiCall(`/integrations/garmin/sync/body_composition`, {
        method: 'POST',
        body: JSON.stringify({ startDate: today, endDate: today }),
      });
      if (bodyCompResponse && bodyCompResponse.data && bodyCompResponse.data.weight) {
        setGarminData(prevState => ({ ...prevState, weight: bodyCompResponse.data.weight }));
      }
      setIsGarminLinked(true); // Data fetched successfully, so Garmin is linked
      // After successful sync, refresh status
      const updatedStatus = await apiCall('/integrations/garmin/status');
      setGarminStatus(updatedStatus);
    } catch (error: any) {
      console.error('Failed to sync Garmin data:', error);
      if (error.message.includes("Garmin Connect not linked for this user.")) {
        setIsGarminLinked(false);
        toast({
          title: "Garmin Connect Not Linked",
          description: "Your Garmin Connect account is not linked. Please log in.",
          variant: "destructive",
        });
      } else {
        toast({
          title: "Error",
          description: `Failed to sync Garmin data: ${error.message}`,
          variant: "destructive",
        });
      }
    } finally {
      setLoading(false);
    }
  };

  const handleGarminLogin = async () => {
    if (!user) {
      toast({
        title: "Error",
        description: "User not authenticated. Please log in.",
        variant: "destructive",
      });
      return;
    }
    setLoading(true);
    try {
      const result = await apiCall(`/integrations/garmin/login`, {
        method: 'POST',
        body: JSON.stringify({ email: garminEmail, password: garminPassword }),
      });

      if (result.status === 'needs_mfa') {
        setGarminClientState(result.client_state);
        setShowGarminMfaInput(true);
        toast({
          title: "MFA Required",
          description: "Please enter the MFA code from your Garmin Connect app.",
        });
      } else if (result.status === 'success') {
        toast({
          title: "Success",
          description: "Garmin Connect linked successfully!",
        });
        setShowGarminMfaInput(false);
        setGarminMfaCode('');
        // After successful login, fetch status to update UI and notify parent
        fetchGarminStatus();
        onStatusChange();
      }
    } catch (error: any) {
      console.error('Login Error:', error);
      toast({
        title: "Login Error",
        description: `Failed to connect to Garmin: ${error.message}`,
        variant: "destructive",
      });
    } finally {
      setLoading(false);
    }
  };

  const handleGarminMfaSubmit = async () => {
    if (!user) {
      toast({
        title: "Error",
        description: "User not authenticated. Please log in.",
        variant: "destructive",
      });
      return;
    }
    setLoading(true);
    try {
      const result = await apiCall(`/integrations/garmin/resume_login`, {
        method: 'POST',
        body: JSON.stringify({ client_state: garminClientState, mfa_code: garminMfaCode }),
      });

      if (result.status === 'success') {
        toast({
          title: "Success",
          description: "Garmin Connect linked successfully!",
        });
        setShowGarminMfaInput(false);
        setGarminMfaCode('');
        // After successful MFA, fetch status to update UI and notify parent
        fetchGarminStatus();
        onStatusChange();
      }
    } catch (error: any) {
      console.error('MFA Error:', error);
      toast({
        title: "MFA Error",
        description: `Failed to submit MFA code: ${error.message}`,
        variant: "destructive",
      });
    } finally {
      setLoading(false);
    }
  };

  const handleUnlinkGarmin = async () => {
    if (!user) {
      toast({
        title: "Error",
        description: "User not authenticated. Please log in.",
        variant: "destructive",
      });
      return;
    }
    setLoading(true);
    try {
      await apiCall('/integrations/garmin/unlink', {
        method: 'POST',
      });
      toast({
        title: "Garmin Unlinked",
        description: "Your Garmin Connect account has been unlinked.",
      });
      setIsGarminLinked(false);
      setGarminStatus({ isLinked: false, lastUpdated: null, tokenExpiresAt: null });
      setGarminData({ steps: null, weight: null });
      setGarminEmail('');
      setGarminPassword('');
      setGarminMfaCode('');
      setShowGarminMfaInput(false);
      onStatusChange(); // Notify parent component of status change
    } catch (error: any) {
      console.error('Failed to unlink Garmin:', error);
      toast({
        title: "Error",
        description: `Failed to unlink Garmin: ${error.message}`,
        variant: "destructive",
      });
    } finally {
      setLoading(false);
    }
  };

  const handleManualSync = async () => {
    if (!user) {
      toast({
        title: "Error",
        description: "User not authenticated. Please log in.",
        variant: "destructive",
      });
      return;
    }
    setLoading(true);
    try {

      // If linked, proceed with full sync
      const today = new Date().toISOString().split('T')[0];
      await apiCall(`/integrations/garmin/sync/daily_summary`, {
        method: 'POST',
        body: JSON.stringify({ date: today }),
      });
      await apiCall(`/integrations/garmin/sync/body_composition`, {
        method: 'POST',
        body: JSON.stringify({ startDate: today, endDate: today }),
      });
      toast({
        title: "Sync Initiated",
        description: "Garmin data sync initiated. Check back shortly.",
      });
      syncGarminData();
    } catch (error: any) {
      console.error('Manual Sync Error:', error);
      toast({
        title: "Error",
        description: `Failed to initiate manual sync: ${error.message}`,
        variant: "destructive",
      });
    } finally {
      setLoading(false);
    }
  };

  return (
    <div className="space-y-4">
<<<<<<< HEAD
  
      <TooltipWarning warningMsg={"Garmin Connect integration is tested with few metrics only. Ensure your Docker Compose is updated to include Garmin section."} />
      <p className="text-sm text-muted-foreground">
        Sparky Fitness does not store your Garmin email or password. They are used only during login to obtain secure tokens.
      </p>
=======
>>>>>>> 70f05347
      {!garminStatus.isLinked && !showGarminMfaInput && ( // Show login form if not linked and not in MFA
        <form onSubmit={(e) => { e.preventDefault(); handleGarminLogin(); }} className="space-y-4">
          <div className="grid grid-cols-1 md:grid-cols-2 gap-4">
            <div>
              <Label htmlFor="garmin-email">Garmin Email</Label>
              <Input
                id="settings-garmin-email"
                type="email"
                placeholder="Enter your Garmin email"
                value={garminEmail}
                onChange={(e) => setGarminEmail(e.target.value)}
                disabled={loading}
                autoComplete="username"
              />
            </div>
            <div>
              <Label htmlFor="garmin-password">Garmin Password</Label>
              <Input
                id="settings-garmin-password"
                type="password"
                placeholder="Enter your Garmin password"
                value={garminPassword}
                onChange={(e) => setGarminPassword(e.target.value)}
                disabled={loading}
                autoComplete="current-password"
              />
            </div>
          </div>
          <Button type="submit" disabled={loading}>
            {loading ? 'Connecting...' : 'Connect Garmin'}
          </Button>
        </form>
      )}

      {!garminStatus.isLinked && showGarminMfaInput && ( // Show MFA input if not linked and MFA is required
        <>
          <Label htmlFor="garmin-mfa-code">Garmin MFA Code</Label>
          <Input
            id="settings-garmin-mfa-code"
            type="text"
            placeholder="Enter MFA code"
            value={garminMfaCode}
            onChange={(e) => setGarminMfaCode(e.target.value)}
            disabled={loading}
          />
          <Button onClick={handleGarminMfaSubmit} disabled={loading}>
            {loading ? 'Submitting...' : 'Submit MFA Code'}
          </Button>
        </>
      )}

      {garminData.steps !== null && (
        <p className="text-sm">Last Synced Steps: {garminData.steps}</p>
      )}
      {garminData.weight !== null && (
        <p className="text-sm">Last Synced Weight: {garminData.weight} kg</p>
      )}

    </div>
  );
};

export default GarminConnectSettings;<|MERGE_RESOLUTION|>--- conflicted
+++ resolved
@@ -252,14 +252,11 @@
 
   return (
     <div className="space-y-4">
-<<<<<<< HEAD
   
       <TooltipWarning warningMsg={"Garmin Connect integration is tested with few metrics only. Ensure your Docker Compose is updated to include Garmin section."} />
       <p className="text-sm text-muted-foreground">
         Sparky Fitness does not store your Garmin email or password. They are used only during login to obtain secure tokens.
       </p>
-=======
->>>>>>> 70f05347
       {!garminStatus.isLinked && !showGarminMfaInput && ( // Show login form if not linked and not in MFA
         <form onSubmit={(e) => { e.preventDefault(); handleGarminLogin(); }} className="space-y-4">
           <div className="grid grid-cols-1 md:grid-cols-2 gap-4">
